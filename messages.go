/* Licensed to the Apache Software Foundation (ASF) under one or more
contributor license agreements.  See the NOTICE file distributed with
this work for additional information regarding copyright ownership.
The ASF licenses this file to You under the Apache License, Version 2.0
(the "License"); you may not use this file except in compliance with
the License.  You may obtain a copy of the License at

    http://www.apache.org/licenses/LICENSE-2.0

Unless required by applicable law or agreed to in writing, software
distributed under the License is distributed on an "AS IS" BASIS,
WITHOUT WARRANTIES OR CONDITIONS OF ANY KIND, either express or implied.
See the License for the specific language governing permissions and
limitations under the License. */

package siesta

type MessageAndOffset struct {
	Offset  int64
	Message *MessageData
}

func (this *MessageAndOffset) Read(decoder Decoder) *DecodingError {
	offset, err := decoder.GetInt64()
	if err != nil {
		return NewDecodingError(err, reason_InvalidMessageAndOffsetOffset)
	}
	this.Offset = offset

	_, err = decoder.GetInt32()
	if err != nil {
		return NewDecodingError(err, reason_InvalidMessageLength)
	}

	message := new(MessageData)
	decodingErr := message.Read(decoder)
	if decodingErr != nil {
		return decodingErr
	}
	this.Message = message

	return nil
}

type MessageData struct {
	Crc        int32
	MagicByte  int8
	Attributes int8
	Key        []byte
	Value      []byte
}

func (this *MessageData) Read(decoder Decoder) *DecodingError {
	crc, err := decoder.GetInt32()
	if err != nil {
		return NewDecodingError(err, reason_InvalidMessageCRC)
	}
	this.Crc = crc

	magic, err := decoder.GetInt8()
	if err != nil {
		return NewDecodingError(err, reason_InvalidMessageMagicByte)
	}
	this.MagicByte = magic

	attributes, err := decoder.GetInt8()
	if err != nil {
		return NewDecodingError(err, reason_InvalidMessageAttributes)
	}
	this.Attributes = attributes

	key, err := decoder.GetBytes()
	if err != nil {
		return NewDecodingError(err, reason_InvalidMessageKey)
	}
	this.Key = key

	value, err := decoder.GetBytes()
	if err != nil {
		return NewDecodingError(err, reason_InvalidMessageValue)
	}
	this.Value = value

	//TODO decompression logic should be here, but we'll get back to this later

	return nil
}

type Message struct {
	Topic     string
	Partition int32
<<<<<<< HEAD
	Offset int64
	Key []byte
	Value []byte
}

var (
	reason_InvalidMessageAndOffsetOffset = "Invalid offset in MessageAndOffset"
	reason_InvalidMessageLength = "Invalid Message length"
	reason_InvalidMessageCRC = "Invalid Message CRC"
	reason_InvalidMessageMagicByte = "Invalid Message magic byte"
	reason_InvalidMessageAttributes = "Invalid Message attributes"
	reason_InvalidMessageKey = "Invalid Message key"
	reason_InvalidMessageValue = "Invalid Message value"
)
=======
	Offset    int64
	Key       []byte
	Value     []byte
}
>>>>>>> 7d984fb4
<|MERGE_RESOLUTION|>--- conflicted
+++ resolved
@@ -89,10 +89,9 @@
 type Message struct {
 	Topic     string
 	Partition int32
-<<<<<<< HEAD
-	Offset int64
-	Key []byte
-	Value []byte
+	Offset    int64
+	Key       []byte
+	Value     []byte
 }
 
 var (
@@ -103,10 +102,4 @@
 	reason_InvalidMessageAttributes = "Invalid Message attributes"
 	reason_InvalidMessageKey = "Invalid Message key"
 	reason_InvalidMessageValue = "Invalid Message value"
-)
-=======
-	Offset    int64
-	Key       []byte
-	Value     []byte
-}
->>>>>>> 7d984fb4
+)